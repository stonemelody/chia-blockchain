# flake8: noqa: F811, F401
import asyncio
import logging
import time
from typing import List

import pytest

from chia.full_node.weight_proof import _validate_sub_epoch_summaries
from chia.protocols import full_node_protocol
<<<<<<< HEAD
from chia.protocols.shared_protocol import Capability
=======
>>>>>>> ab4f4417
from chia.types.blockchain_format.sub_epoch_summary import SubEpochSummary
from chia.types.full_block import FullBlock
from chia.types.peer_info import PeerInfo
from chia.util.hash import std_hash
from chia.util.ints import uint16
from tests.core.fixtures import default_400_blocks, default_1000_blocks, default_10000_blocks, empty_blockchain
from tests.core.node_height import node_height_exactly
from tests.setup_nodes import bt, self_hostname, setup_n_nodes, setup_two_nodes, test_constants
from tests.time_out_assert import time_out_assert


@pytest.fixture(scope="session")
def event_loop():
    loop = asyncio.get_event_loop()
    yield loop


log = logging.getLogger(__name__)


class TestFullSync:
    @pytest.fixture(scope="function")
    async def two_nodes(self):
        async for _ in setup_two_nodes(test_constants):
            yield _

    @pytest.fixture(scope="function")
    async def three_nodes(self):
        async for _ in setup_n_nodes(test_constants, 3):
            yield _

    @pytest.fixture(scope="function")
    async def four_nodes(self):
        async for _ in setup_n_nodes(test_constants, 4):
            yield _

    @pytest.fixture(scope="function")
    async def five_nodes(self):
        async for _ in setup_n_nodes(test_constants, 5):
            yield _

    @pytest.mark.asyncio
    async def test_long_sync_from_zero(self, five_nodes, default_1000_blocks):
        # Must be larger than "sync_block_behind_threshold" in the config
        num_blocks = len(default_1000_blocks)
        blocks: List[FullBlock] = default_1000_blocks
        full_node_1, full_node_2, full_node_3, full_node_4, full_node_5 = five_nodes
        server_1 = full_node_1.full_node.server
        server_2 = full_node_2.full_node.server
        server_3 = full_node_3.full_node.server
        server_4 = full_node_4.full_node.server
        server_5 = full_node_5.full_node.server

        # If this constant is changed, update the tests to use more blocks
        assert test_constants.WEIGHT_PROOF_RECENT_BLOCKS < 1001

        # Syncs up less than recent blocks
        for block in blocks[: test_constants.WEIGHT_PROOF_RECENT_BLOCKS - 5]:
            await full_node_1.full_node.respond_block(full_node_protocol.RespondBlock(block))

        await server_2.start_client(
            PeerInfo(self_hostname, uint16(server_1._port)), on_connect=full_node_2.full_node.on_connect
        )

        # The second node should eventually catch up to the first one
        await time_out_assert(
            150, node_height_exactly, True, full_node_2, test_constants.WEIGHT_PROOF_RECENT_BLOCKS - 5 - 1
        )

        for block in blocks[
            test_constants.WEIGHT_PROOF_RECENT_BLOCKS - 5 : test_constants.WEIGHT_PROOF_RECENT_BLOCKS + 5
        ]:
            await full_node_1.full_node.respond_block(full_node_protocol.RespondBlock(block))

        await server_3.start_client(
            PeerInfo(self_hostname, uint16(server_1._port)), on_connect=full_node_3.full_node.on_connect
        )

        timeout_seconds = 150

        # Node 3 and Node 2 sync up to node 1
        await time_out_assert(
            timeout_seconds, node_height_exactly, True, full_node_2, test_constants.WEIGHT_PROOF_RECENT_BLOCKS + 5 - 1
        )
        await time_out_assert(
            timeout_seconds, node_height_exactly, True, full_node_3, test_constants.WEIGHT_PROOF_RECENT_BLOCKS + 5 - 1
        )

        cons = list(server_1.all_connections.values())[:]
        for con in cons:
            await con.close()
        for block in blocks[test_constants.WEIGHT_PROOF_RECENT_BLOCKS + 5 :]:
            await full_node_1.full_node.respond_block(full_node_protocol.RespondBlock(block))

        await server_2.start_client(
            PeerInfo(self_hostname, uint16(server_1._port)), on_connect=full_node_2.full_node.on_connect
        )
        await server_3.start_client(
            PeerInfo(self_hostname, uint16(server_1._port)), on_connect=full_node_3.full_node.on_connect
        )
        await server_4.start_client(
            PeerInfo(self_hostname, uint16(server_1._port)), on_connect=full_node_4.full_node.on_connect
        )
        await server_3.start_client(
            PeerInfo(self_hostname, uint16(server_2._port)), on_connect=full_node_3.full_node.on_connect
        )
        await server_4.start_client(
            PeerInfo(self_hostname, uint16(server_3._port)), on_connect=full_node_4.full_node.on_connect
        )
        await server_4.start_client(
            PeerInfo(self_hostname, uint16(server_2._port)), on_connect=full_node_4.full_node.on_connect
        )

        # All four nodes are synced
        await time_out_assert(timeout_seconds, node_height_exactly, True, full_node_1, num_blocks - 1)
        await time_out_assert(timeout_seconds, node_height_exactly, True, full_node_2, num_blocks - 1)
        await time_out_assert(timeout_seconds, node_height_exactly, True, full_node_3, num_blocks - 1)
        await time_out_assert(timeout_seconds, node_height_exactly, True, full_node_4, num_blocks - 1)

        # Deep reorg, fall back from batch sync to long sync
        blocks_node_5 = bt.get_consecutive_blocks(60, block_list_input=blocks[:950], seed=b"node5")
        for block in blocks_node_5:
            await full_node_5.full_node.respond_block(full_node_protocol.RespondBlock(block))
        await server_5.start_client(
            PeerInfo(self_hostname, uint16(server_1._port)), on_connect=full_node_5.full_node.on_connect
        )
        await time_out_assert(timeout_seconds, node_height_exactly, True, full_node_5, 1009)
        await time_out_assert(timeout_seconds, node_height_exactly, True, full_node_1, 1009)

    @pytest.mark.asyncio
    async def test_sync_from_fork_point_and_weight_proof(self, three_nodes, default_1000_blocks, default_400_blocks):
        start = time.time()
        # Must be larger than "sync_block_behind_threshold" in the config
        num_blocks_initial = len(default_1000_blocks) - 50
        blocks_950 = default_1000_blocks[:num_blocks_initial]
        blocks_rest = default_1000_blocks[num_blocks_initial:]
        blocks_400 = default_400_blocks
        full_node_1, full_node_2, full_node_3 = three_nodes
        server_1 = full_node_1.full_node.server
        server_2 = full_node_2.full_node.server
        server_3 = full_node_3.full_node.server

        for block in blocks_950:
            await full_node_1.full_node.respond_block(full_node_protocol.RespondBlock(block))

        # Node 2 syncs from halfway
        for i in range(int(len(default_1000_blocks) / 2)):
            await full_node_2.full_node.respond_block(full_node_protocol.RespondBlock(default_1000_blocks[i]))

        # Node 3 syncs from a different blockchain
        for block in blocks_400:
            await full_node_3.full_node.respond_block(full_node_protocol.RespondBlock(block))

        await server_2.start_client(PeerInfo(self_hostname, uint16(server_1._port)), full_node_2.full_node.on_connect)
        await server_3.start_client(PeerInfo(self_hostname, uint16(server_1._port)), full_node_3.full_node.on_connect)

        # Also test request proof of weight
        # Have the request header hash
        res = await full_node_1.request_proof_of_weight(
            full_node_protocol.RequestProofOfWeight(blocks_950[-1].height + 1, blocks_950[-1].header_hash)
        )
        assert res is not None
        validated, _, _ = await full_node_1.full_node.weight_proof_handler.validate_weight_proof(
            full_node_protocol.RespondProofOfWeight.from_bytes(res.data).wp
        )
        assert validated

        # Don't have the request header hash
        res = await full_node_1.request_proof_of_weight(
            full_node_protocol.RequestProofOfWeight(blocks_950[-1].height + 1, std_hash(b"12"))
        )
        assert res is None

        # The second node should eventually catch up to the first one, and have the
        # same tip at height num_blocks - 1
        await time_out_assert(180, node_height_exactly, True, full_node_2, num_blocks_initial - 1)
        await time_out_assert(180, node_height_exactly, True, full_node_3, num_blocks_initial - 1)

        def fn3_is_not_syncing():
            return not full_node_3.full_node.sync_store.get_sync_mode()

        await time_out_assert(180, fn3_is_not_syncing)
        cons = list(server_1.all_connections.values())[:]
        for con in cons:
            await con.close()
        for block in blocks_rest:
            await full_node_3.full_node.respond_block(full_node_protocol.RespondBlock(block))
            assert full_node_3.full_node.blockchain.get_peak().height >= block.height

        log.warning(f"FN3 height {full_node_3.full_node.blockchain.get_peak().height}")

        # TODO: fix this flaky test
        await time_out_assert(120, node_height_exactly, True, full_node_3, 999)

        await server_2.start_client(PeerInfo(self_hostname, uint16(server_1._port)), full_node_2.full_node.on_connect)
        await server_3.start_client(PeerInfo(self_hostname, uint16(server_1._port)), full_node_3.full_node.on_connect)
        await server_3.start_client(PeerInfo(self_hostname, uint16(server_2._port)), full_node_3.full_node.on_connect)
        await time_out_assert(180, node_height_exactly, True, full_node_1, 999)
        await time_out_assert(180, node_height_exactly, True, full_node_2, 999)

    @pytest.mark.asyncio
    async def test_batch_sync(self, two_nodes):
        # Must be below "sync_block_behind_threshold" in the config
        num_blocks = 20
        num_blocks_2 = 9
        blocks = bt.get_consecutive_blocks(num_blocks)
        blocks_2 = bt.get_consecutive_blocks(num_blocks_2, seed=b"123")
        full_node_1, full_node_2, server_1, server_2 = two_nodes

        # 12 blocks to node_1
        for block in blocks:
            await full_node_1.full_node.respond_block(full_node_protocol.RespondBlock(block))

        # 9 different blocks to node_2
        for block in blocks_2:
            await full_node_2.full_node.respond_block(full_node_protocol.RespondBlock(block))

        await server_2.start_client(
            PeerInfo(self_hostname, uint16(server_1._port)),
            on_connect=full_node_2.full_node.on_connect,
        )
        await time_out_assert(60, node_height_exactly, True, full_node_2, num_blocks - 1)

    @pytest.mark.asyncio
    async def test_backtrack_sync_1(self, two_nodes):
        blocks = bt.get_consecutive_blocks(1, skip_slots=1)
        blocks = bt.get_consecutive_blocks(1, blocks, skip_slots=0)
        blocks = bt.get_consecutive_blocks(1, blocks, skip_slots=0)
        full_node_1, full_node_2, server_1, server_2 = two_nodes

        # 3 blocks to node_1 in different sub slots
        for block in blocks:
            await full_node_1.full_node.respond_block(full_node_protocol.RespondBlock(block))

        await server_2.start_client(
            PeerInfo(self_hostname, uint16(server_1._port)),
            on_connect=full_node_2.full_node.on_connect,
        )
        await time_out_assert(60, node_height_exactly, True, full_node_2, 2)

    @pytest.mark.asyncio
    async def test_backtrack_sync_2(self, two_nodes):
        blocks = bt.get_consecutive_blocks(1, skip_slots=3)
        blocks = bt.get_consecutive_blocks(8, blocks, skip_slots=0)
        full_node_1, full_node_2, server_1, server_2 = two_nodes

        # 3 blocks to node_1 in different sub slots
        for block in blocks:
            await full_node_1.full_node.respond_block(full_node_protocol.RespondBlock(block))

        await server_2.start_client(
            PeerInfo(self_hostname, uint16(server_1._port)),
            on_connect=full_node_2.full_node.on_connect,
        )
        await time_out_assert(60, node_height_exactly, True, full_node_2, 8)

    @pytest.mark.asyncio
    async def test_close_height_but_big_reorg(self, three_nodes):
        blocks_a = bt.get_consecutive_blocks(50)
        blocks_b = bt.get_consecutive_blocks(51, seed=b"B")
        blocks_c = bt.get_consecutive_blocks(90, seed=b"C")
        full_node_1, full_node_2, full_node_3 = three_nodes
        server_1 = full_node_1.full_node.server
        server_2 = full_node_2.full_node.server
        server_3 = full_node_3.full_node.server

        for block in blocks_a:
            await full_node_1.full_node.respond_block(full_node_protocol.RespondBlock(block))
        for block in blocks_b:
            await full_node_2.full_node.respond_block(full_node_protocol.RespondBlock(block))
        for block in blocks_c:
            await full_node_3.full_node.respond_block(full_node_protocol.RespondBlock(block))

        await server_2.start_client(
            PeerInfo(self_hostname, uint16(server_1._port)),
            on_connect=full_node_2.full_node.on_connect,
        )
        await time_out_assert(60, node_height_exactly, True, full_node_1, 50)
        await time_out_assert(60, node_height_exactly, True, full_node_2, 50)
        await time_out_assert(60, node_height_exactly, True, full_node_3, 89)

        await server_3.start_client(
            PeerInfo(self_hostname, uint16(server_1._port)),
            on_connect=full_node_3.full_node.on_connect,
        )

        await server_3.start_client(
            PeerInfo(self_hostname, uint16(server_2._port)),
            on_connect=full_node_3.full_node.on_connect,
        )
        await time_out_assert(60, node_height_exactly, True, full_node_1, 89)
        await time_out_assert(60, node_height_exactly, True, full_node_2, 89)
        await time_out_assert(60, node_height_exactly, True, full_node_3, 89)

    @pytest.mark.asyncio
    async def test_sync_bad_peak_while_synced(self, three_nodes, default_1000_blocks, default_10000_blocks):
        # Must be larger than "sync_block_behind_threshold" in the config
        num_blocks_initial = len(default_1000_blocks) - 250
        blocks_750 = default_1000_blocks[:num_blocks_initial]
        full_node_1, full_node_2, full_node_3 = three_nodes
        server_1 = full_node_1.full_node.server
        server_2 = full_node_2.full_node.server
        server_3 = full_node_3.full_node.server
        full_node_3.full_node.weight_proof_handler = None
        for block in blocks_750:
            await full_node_1.full_node.respond_block(full_node_protocol.RespondBlock(block))
        # Node 3 syncs from a different blockchain

        for block in default_10000_blocks[:1100]:
            await full_node_3.full_node.respond_block(full_node_protocol.RespondBlock(block))

        await server_2.start_client(PeerInfo(self_hostname, uint16(server_1._port)), full_node_2.full_node.on_connect)

        # The second node should eventually catch up to the first one, and have the
        # same tip at height num_blocks - 1
        await time_out_assert(180, node_height_exactly, True, full_node_2, num_blocks_initial - 1)
        # set new heavy peak, fn3 cannot serve wp's
        # node 2 should keep being synced and receive blocks
        await server_3.start_client(PeerInfo(self_hostname, uint16(server_3._port)), full_node_3.full_node.on_connect)
        # trigger long sync in full node 2
        peak_block = default_10000_blocks[1050]
        await server_2.start_client(PeerInfo(self_hostname, uint16(server_3._port)), full_node_2.full_node.on_connect)
        con = server_2.all_connections[full_node_3.full_node.server.node_id]
        peak = full_node_protocol.NewPeak(
            peak_block.header_hash,
            peak_block.height,
            peak_block.weight,
            peak_block.height,
            peak_block.reward_chain_block.get_unfinished().get_hash(),
        )
        await full_node_2.full_node.new_peak(peak, con)
        await asyncio.sleep(2)
        assert not full_node_2.full_node.sync_store.get_sync_mode()
        for block in default_1000_blocks[1000 - num_blocks_initial :]:
            await full_node_2.full_node.respond_block(full_node_protocol.RespondBlock(block))

<<<<<<< HEAD
        await time_out_assert(180, node_height_exactly, True, full_node_2, 999)

    @pytest.mark.asyncio
    async def test_wp_backwards_comp(self, five_nodes, default_1000_blocks):
        # Must be larger than "sync_block_behind_threshold" in the config
        num_blocks = len(default_1000_blocks)
        blocks: List[FullBlock] = default_1000_blocks
        full_node_1, full_node_2, full_node_3, full_node_4, full_node_5 = five_nodes
        server_1 = full_node_1.full_node.server
        server_2 = full_node_2.full_node.server
        server_3 = full_node_3.full_node.server
        server_4 = full_node_4.full_node.server
        server_5 = full_node_5.full_node.server

        # no capabilities
        server_3.capabilities = [(uint16(Capability.BASE.value), "1")]
        server_4.capabilities = [(uint16(Capability.BASE.value), "1")]

        for block in blocks[: test_constants.WEIGHT_PROOF_RECENT_BLOCKS + 5]:
            await full_node_1.full_node.respond_block(full_node_protocol.RespondBlock(block))

        await server_2.start_client(
            PeerInfo(self_hostname, uint16(server_1._port)), on_connect=full_node_3.full_node.on_connect
        )

        await server_3.start_client(
            PeerInfo(self_hostname, uint16(server_1._port)), on_connect=full_node_3.full_node.on_connect
        )

        timeout_seconds = 150

        # Node 3 and Node 2 sync up to node 1
        await time_out_assert(
            timeout_seconds, node_height_exactly, True, full_node_2, test_constants.WEIGHT_PROOF_RECENT_BLOCKS + 5 - 1
        )
        await time_out_assert(
            timeout_seconds, node_height_exactly, True, full_node_3, test_constants.WEIGHT_PROOF_RECENT_BLOCKS + 5 - 1
        )

        cons = list(server_1.all_connections.values())[:]
        for con in cons:
            await con.close()
        for block in blocks[test_constants.WEIGHT_PROOF_RECENT_BLOCKS + 5 :]:
            await full_node_1.full_node.respond_block(full_node_protocol.RespondBlock(block))

        await server_2.start_client(
            PeerInfo(self_hostname, uint16(server_1._port)), on_connect=full_node_2.full_node.on_connect
        )
        await server_3.start_client(
            PeerInfo(self_hostname, uint16(server_1._port)), on_connect=full_node_3.full_node.on_connect
        )
        await server_4.start_client(
            PeerInfo(self_hostname, uint16(server_1._port)), on_connect=full_node_4.full_node.on_connect
        )
        await server_3.start_client(
            PeerInfo(self_hostname, uint16(server_2._port)), on_connect=full_node_3.full_node.on_connect
        )
        await server_4.start_client(
            PeerInfo(self_hostname, uint16(server_3._port)), on_connect=full_node_4.full_node.on_connect
        )
        await server_4.start_client(
            PeerInfo(self_hostname, uint16(server_2._port)), on_connect=full_node_4.full_node.on_connect
        )

        # All four nodes are synced
        await time_out_assert(timeout_seconds, node_height_exactly, True, full_node_1, num_blocks - 1)
        await time_out_assert(timeout_seconds, node_height_exactly, True, full_node_2, num_blocks - 1)
        await time_out_assert(timeout_seconds, node_height_exactly, True, full_node_3, num_blocks - 1)
        await time_out_assert(timeout_seconds, node_height_exactly, True, full_node_4, num_blocks - 1)

        # Deep reorg, fall back from batch sync to long sync
        blocks_node_5 = bt.get_consecutive_blocks(60, block_list_input=blocks[:950], seed=b"node5")
        for block in blocks_node_5:
            await full_node_5.full_node.respond_block(full_node_protocol.RespondBlock(block))
        await server_5.start_client(
            PeerInfo(self_hostname, uint16(server_1._port)), on_connect=full_node_5.full_node.on_connect
        )
        await time_out_assert(timeout_seconds, node_height_exactly, True, full_node_5, 1009)
        await time_out_assert(timeout_seconds, node_height_exactly, True, full_node_1, 1009)
=======
        assert node_height_exactly(full_node_2, 999)

    @pytest.mark.asyncio
    async def test_block_ses_mismatch(self, two_nodes, default_1000_blocks):
        full_node_1, full_node_2, server_1, server_2 = two_nodes
        blocks = default_1000_blocks

        for block in blocks[:501]:
            await full_node_1.full_node.respond_block(full_node_protocol.RespondBlock(block))

        peak1 = full_node_1.full_node.blockchain.get_peak()
        full_node_2.full_node.sync_store.set_long_sync(True)
        await server_2.start_client(PeerInfo(self_hostname, uint16(server_1._port)), full_node_2.full_node.on_connect)
        wp = await full_node_1.full_node.weight_proof_handler.get_proof_of_weight(peak1.header_hash)
        summaries1, _ = _validate_sub_epoch_summaries(full_node_1.full_node.weight_proof_handler.constants, wp)
        summaries2 = summaries1
        s = summaries1[1]
        # change summary so check would fail on 2 sub epoch
        summaries2[1] = SubEpochSummary(
            s.prev_subepoch_summary_hash,
            s.reward_chain_hash,
            s.num_blocks_overflow,
            s.new_difficulty * 2,
            s.new_sub_slot_iters * 2,
        )
        await full_node_2.full_node.sync_from_fork_point(0, 500, peak1.header_hash, summaries2)
        log.info(f"full node height {full_node_2.full_node.blockchain.get_peak().height}")
        assert node_height_exactly(full_node_2, 320)
>>>>>>> ab4f4417
<|MERGE_RESOLUTION|>--- conflicted
+++ resolved
@@ -8,10 +8,7 @@
 
 from chia.full_node.weight_proof import _validate_sub_epoch_summaries
 from chia.protocols import full_node_protocol
-<<<<<<< HEAD
 from chia.protocols.shared_protocol import Capability
-=======
->>>>>>> ab4f4417
 from chia.types.blockchain_format.sub_epoch_summary import SubEpochSummary
 from chia.types.full_block import FullBlock
 from chia.types.peer_info import PeerInfo
@@ -348,87 +345,6 @@
         for block in default_1000_blocks[1000 - num_blocks_initial :]:
             await full_node_2.full_node.respond_block(full_node_protocol.RespondBlock(block))
 
-<<<<<<< HEAD
-        await time_out_assert(180, node_height_exactly, True, full_node_2, 999)
-
-    @pytest.mark.asyncio
-    async def test_wp_backwards_comp(self, five_nodes, default_1000_blocks):
-        # Must be larger than "sync_block_behind_threshold" in the config
-        num_blocks = len(default_1000_blocks)
-        blocks: List[FullBlock] = default_1000_blocks
-        full_node_1, full_node_2, full_node_3, full_node_4, full_node_5 = five_nodes
-        server_1 = full_node_1.full_node.server
-        server_2 = full_node_2.full_node.server
-        server_3 = full_node_3.full_node.server
-        server_4 = full_node_4.full_node.server
-        server_5 = full_node_5.full_node.server
-
-        # no capabilities
-        server_3.capabilities = [(uint16(Capability.BASE.value), "1")]
-        server_4.capabilities = [(uint16(Capability.BASE.value), "1")]
-
-        for block in blocks[: test_constants.WEIGHT_PROOF_RECENT_BLOCKS + 5]:
-            await full_node_1.full_node.respond_block(full_node_protocol.RespondBlock(block))
-
-        await server_2.start_client(
-            PeerInfo(self_hostname, uint16(server_1._port)), on_connect=full_node_3.full_node.on_connect
-        )
-
-        await server_3.start_client(
-            PeerInfo(self_hostname, uint16(server_1._port)), on_connect=full_node_3.full_node.on_connect
-        )
-
-        timeout_seconds = 150
-
-        # Node 3 and Node 2 sync up to node 1
-        await time_out_assert(
-            timeout_seconds, node_height_exactly, True, full_node_2, test_constants.WEIGHT_PROOF_RECENT_BLOCKS + 5 - 1
-        )
-        await time_out_assert(
-            timeout_seconds, node_height_exactly, True, full_node_3, test_constants.WEIGHT_PROOF_RECENT_BLOCKS + 5 - 1
-        )
-
-        cons = list(server_1.all_connections.values())[:]
-        for con in cons:
-            await con.close()
-        for block in blocks[test_constants.WEIGHT_PROOF_RECENT_BLOCKS + 5 :]:
-            await full_node_1.full_node.respond_block(full_node_protocol.RespondBlock(block))
-
-        await server_2.start_client(
-            PeerInfo(self_hostname, uint16(server_1._port)), on_connect=full_node_2.full_node.on_connect
-        )
-        await server_3.start_client(
-            PeerInfo(self_hostname, uint16(server_1._port)), on_connect=full_node_3.full_node.on_connect
-        )
-        await server_4.start_client(
-            PeerInfo(self_hostname, uint16(server_1._port)), on_connect=full_node_4.full_node.on_connect
-        )
-        await server_3.start_client(
-            PeerInfo(self_hostname, uint16(server_2._port)), on_connect=full_node_3.full_node.on_connect
-        )
-        await server_4.start_client(
-            PeerInfo(self_hostname, uint16(server_3._port)), on_connect=full_node_4.full_node.on_connect
-        )
-        await server_4.start_client(
-            PeerInfo(self_hostname, uint16(server_2._port)), on_connect=full_node_4.full_node.on_connect
-        )
-
-        # All four nodes are synced
-        await time_out_assert(timeout_seconds, node_height_exactly, True, full_node_1, num_blocks - 1)
-        await time_out_assert(timeout_seconds, node_height_exactly, True, full_node_2, num_blocks - 1)
-        await time_out_assert(timeout_seconds, node_height_exactly, True, full_node_3, num_blocks - 1)
-        await time_out_assert(timeout_seconds, node_height_exactly, True, full_node_4, num_blocks - 1)
-
-        # Deep reorg, fall back from batch sync to long sync
-        blocks_node_5 = bt.get_consecutive_blocks(60, block_list_input=blocks[:950], seed=b"node5")
-        for block in blocks_node_5:
-            await full_node_5.full_node.respond_block(full_node_protocol.RespondBlock(block))
-        await server_5.start_client(
-            PeerInfo(self_hostname, uint16(server_1._port)), on_connect=full_node_5.full_node.on_connect
-        )
-        await time_out_assert(timeout_seconds, node_height_exactly, True, full_node_5, 1009)
-        await time_out_assert(timeout_seconds, node_height_exactly, True, full_node_1, 1009)
-=======
         assert node_height_exactly(full_node_2, 999)
 
     @pytest.mark.asyncio
@@ -457,4 +373,81 @@
         await full_node_2.full_node.sync_from_fork_point(0, 500, peak1.header_hash, summaries2)
         log.info(f"full node height {full_node_2.full_node.blockchain.get_peak().height}")
         assert node_height_exactly(full_node_2, 320)
->>>>>>> ab4f4417
+
+    @pytest.mark.asyncio
+    async def test_wp_backwards_comp(self, five_nodes, default_1000_blocks):
+        # Must be larger than "sync_block_behind_threshold" in the config
+        num_blocks = len(default_1000_blocks)
+        blocks: List[FullBlock] = default_1000_blocks
+        full_node_1, full_node_2, full_node_3, full_node_4, full_node_5 = five_nodes
+        server_1 = full_node_1.full_node.server
+        server_2 = full_node_2.full_node.server
+        server_3 = full_node_3.full_node.server
+        server_4 = full_node_4.full_node.server
+        server_5 = full_node_5.full_node.server
+
+        # no capabilities
+        server_3.capabilities = [(uint16(Capability.BASE.value), "1")]
+        server_4.capabilities = [(uint16(Capability.BASE.value), "1")]
+
+        for block in blocks[: test_constants.WEIGHT_PROOF_RECENT_BLOCKS + 5]:
+            await full_node_1.full_node.respond_block(full_node_protocol.RespondBlock(block))
+
+        await server_2.start_client(
+            PeerInfo(self_hostname, uint16(server_1._port)), on_connect=full_node_3.full_node.on_connect
+        )
+
+        await server_3.start_client(
+            PeerInfo(self_hostname, uint16(server_1._port)), on_connect=full_node_3.full_node.on_connect
+        )
+
+        timeout_seconds = 150
+
+        # Node 3 and Node 2 sync up to node 1
+        await time_out_assert(
+            timeout_seconds, node_height_exactly, True, full_node_2, test_constants.WEIGHT_PROOF_RECENT_BLOCKS + 5 - 1
+        )
+        await time_out_assert(
+            timeout_seconds, node_height_exactly, True, full_node_3, test_constants.WEIGHT_PROOF_RECENT_BLOCKS + 5 - 1
+        )
+
+        cons = list(server_1.all_connections.values())[:]
+        for con in cons:
+            await con.close()
+        for block in blocks[test_constants.WEIGHT_PROOF_RECENT_BLOCKS + 5 :]:
+            await full_node_1.full_node.respond_block(full_node_protocol.RespondBlock(block))
+
+        await server_2.start_client(
+            PeerInfo(self_hostname, uint16(server_1._port)), on_connect=full_node_2.full_node.on_connect
+        )
+        await server_3.start_client(
+            PeerInfo(self_hostname, uint16(server_1._port)), on_connect=full_node_3.full_node.on_connect
+        )
+        await server_4.start_client(
+            PeerInfo(self_hostname, uint16(server_1._port)), on_connect=full_node_4.full_node.on_connect
+        )
+        await server_3.start_client(
+            PeerInfo(self_hostname, uint16(server_2._port)), on_connect=full_node_3.full_node.on_connect
+        )
+        await server_4.start_client(
+            PeerInfo(self_hostname, uint16(server_3._port)), on_connect=full_node_4.full_node.on_connect
+        )
+        await server_4.start_client(
+            PeerInfo(self_hostname, uint16(server_2._port)), on_connect=full_node_4.full_node.on_connect
+        )
+
+        # All four nodes are synced
+        await time_out_assert(timeout_seconds, node_height_exactly, True, full_node_1, num_blocks - 1)
+        await time_out_assert(timeout_seconds, node_height_exactly, True, full_node_2, num_blocks - 1)
+        await time_out_assert(timeout_seconds, node_height_exactly, True, full_node_3, num_blocks - 1)
+        await time_out_assert(timeout_seconds, node_height_exactly, True, full_node_4, num_blocks - 1)
+
+        # Deep reorg, fall back from batch sync to long sync
+        blocks_node_5 = bt.get_consecutive_blocks(60, block_list_input=blocks[:950], seed=b"node5")
+        for block in blocks_node_5:
+            await full_node_5.full_node.respond_block(full_node_protocol.RespondBlock(block))
+        await server_5.start_client(
+            PeerInfo(self_hostname, uint16(server_1._port)), on_connect=full_node_5.full_node.on_connect
+        )
+        await time_out_assert(timeout_seconds, node_height_exactly, True, full_node_5, 1009)
+        await time_out_assert(timeout_seconds, node_height_exactly, True, full_node_1, 1009)