import json
import logging
import time
from secrets import token_bytes
from typing import Any, Dict, List, Optional, Set, Tuple, Type, TypeVar

from blspy import AugSchemeMPL, G1Element, G2Element
from clvm.casts import int_to_bytes

from chia.protocols.wallet_protocol import CoinState
from chia.server.outbound_message import NodeType
from chia.server.ws_connection import WSChiaConnection
from chia.types.announcement import Announcement
from chia.types.blockchain_format.coin import Coin
from chia.types.blockchain_format.program import Program
from chia.types.blockchain_format.sized_bytes import bytes32
from chia.types.coin_spend import CoinSpend
from chia.types.spend_bundle import SpendBundle
from chia.util.condition_tools import conditions_dict_for_solution, pkm_pairs_for_conditions_dict
from chia.util.ints import uint8, uint16, uint32, uint64, uint128
from chia.wallet.derivation_record import DerivationRecord
from chia.wallet.lineage_proof import LineageProof
from chia.wallet.nft_wallet import nft_puzzles
from chia.wallet.nft_wallet.nft_info import NFTCoinInfo, NFTWalletInfo
from chia.wallet.nft_wallet.nft_puzzles import (
    NFT_METADATA_UPDATER,
    NFT_STATE_LAYER_MOD_HASH,
    create_ownership_layer_puzzle,
    create_ownership_layer_transfer_solution,
    get_metadata_and_phs,
)
from chia.wallet.nft_wallet.uncurry_nft import UncurriedNFT
from chia.wallet.outer_puzzles import AssetType, match_puzzle
from chia.wallet.payment import Payment
from chia.wallet.puzzle_drivers import PuzzleInfo
from chia.wallet.puzzles.load_clvm import load_clvm
from chia.wallet.puzzles.p2_delegated_puzzle_or_hidden_puzzle import (
    DEFAULT_HIDDEN_PUZZLE_HASH,
    calculate_synthetic_secret_key,
    puzzle_for_pk,
    solution_for_conditions,
)
from chia.wallet.puzzles.puzzle_utils import make_create_coin_condition
from chia.wallet.puzzles.singleton_top_layer_v1_1 import match_singleton_puzzle
from chia.wallet.transaction_record import TransactionRecord
from chia.wallet.util.compute_memos import compute_memos
from chia.wallet.util.debug_spend_bundle import disassemble
from chia.wallet.util.transaction_type import TransactionType
from chia.wallet.util.wallet_types import WalletType
from chia.wallet.wallet import Wallet
from chia.wallet.wallet_info import WalletInfo

STANDARD_PUZZLE_MOD = load_clvm("p2_delegated_puzzle_or_hidden_puzzle.clvm")

_T_NFTWallet = TypeVar("_T_NFTWallet", bound="NFTWallet")

OFFER_MOD = load_clvm("settlement_payments.clvm")


class NFTWallet:
    wallet_state_manager: Any
    log: logging.Logger
    wallet_info: WalletInfo
    nft_wallet_info: NFTWalletInfo
    standard_wallet: Wallet
    wallet_id: int

    @property
    def did_id(self):
        return self.nft_wallet_info.did_id

    @classmethod
    async def create_new_nft_wallet(
        cls: Type[_T_NFTWallet],
        wallet_state_manager: Any,
        wallet: Wallet,
        did_id: Optional[bytes32] = None,
        name: Optional[str] = None,
        in_transaction: bool = False,
    ) -> _T_NFTWallet:
        """
        This must be called under the wallet state manager lock
        """
        self = cls()
        self.standard_wallet = wallet
        if name is None:
            name = "NFT Wallet"
        self.log = logging.getLogger(name if name else __name__)
        self.wallet_state_manager = wallet_state_manager
        self.nft_wallet_info = NFTWalletInfo([], did_id)
        info_as_string = json.dumps(self.nft_wallet_info.to_json_dict())
        wallet_info = await wallet_state_manager.user_store.create_wallet(
            name,
            uint32(WalletType.NFT.value),
            info_as_string,
            in_transaction=in_transaction,
        )

        if wallet_info is None:
            raise ValueError("Internal Error")
        self.wallet_info = wallet_info
        self.wallet_id = self.wallet_info.id
        self.log.debug("NFT wallet id: %r and standard wallet id: %r", self.wallet_id, self.standard_wallet.wallet_id)

        await self.wallet_state_manager.add_new_wallet(self, self.wallet_info.id, in_transaction=in_transaction)
        self.log.debug("Generated a new NFT wallet: %s", self.__dict__)
        return self

    @classmethod
    async def create(
        cls: Type[_T_NFTWallet],
        wallet_state_manager: Any,
        wallet: Wallet,
        wallet_info: WalletInfo,
        name: Optional[str] = None,
    ) -> _T_NFTWallet:
        self = cls()
        self.log = logging.getLogger(name if name else __name__)
        self.wallet_state_manager = wallet_state_manager
        self.wallet_info = wallet_info
        self.wallet_id = wallet_info.id
        self.standard_wallet = wallet
        self.wallet_info = wallet_info
        self.nft_wallet_info = NFTWalletInfo.from_json_dict(json.loads(wallet_info.data))
        return self

    @classmethod
    def type(cls) -> uint8:
        return uint8(WalletType.NFT)

    async def get_new_puzzle(self) -> Program:
        self.log.debug("Getting new puzzle for NFT wallet: %s", self.id())
        return self.puzzle_for_pk((await self.wallet_state_manager.get_unused_derivation_record(self.id())).pubkey)

    def id(self) -> uint32:
        return self.wallet_info.id

    def get_did(self) -> Optional[bytes32]:
        return self.did_id

    async def get_confirmed_balance(self, record_list=None) -> uint128:
        """The NFT wallet doesn't really have a balance."""
        return uint128(0)

    async def get_unconfirmed_balance(self, record_list=None) -> uint128:
        """The NFT wallet doesn't really have a balance."""
        return uint128(0)

    async def get_spendable_balance(self, unspent_records=None) -> uint128:
        """The NFT wallet doesn't really have a balance."""
        return uint128(0)

    async def get_pending_change_balance(self) -> uint64:
        return uint64(0)

    async def get_max_send_amount(self, records=None):
        """This is the confirmed balance, which we set to 0 as the NFT wallet doesn't have one."""
        return uint128(0)

    def get_nft_coin_by_id(self, nft_coin_id: bytes32) -> NFTCoinInfo:
        for nft_coin in self.nft_wallet_info.my_nft_coins:
            if nft_coin.coin.name() == nft_coin_id:
                return nft_coin
        raise KeyError(f"Couldn't find coin with id: {nft_coin_id}")

    async def add_nft_coin(self, coin: Coin, spent_height: uint32, in_transaction: bool) -> None:
        await self.coin_added(coin, spent_height, in_transaction=in_transaction)

    async def coin_added(self, coin: Coin, height: uint32, in_transaction: bool) -> None:
        """Notification from wallet state manager that wallet has been received."""
        self.log.info(f"NFT wallet %s has been notified that {coin} was added", self.wallet_info.name)
        for coin_info in self.nft_wallet_info.my_nft_coins:
            if coin_info.coin == coin:
                return
        wallet_node = self.wallet_state_manager.wallet_node
        server = wallet_node.server
        full_nodes: Dict[bytes32, WSChiaConnection] = server.connection_by_type.get(NodeType.FULL_NODE, {})
        cs: Optional[CoinSpend] = None
        coin_states: Optional[List[CoinState]] = await self.wallet_state_manager.wallet_node.get_coin_state(
            [coin.parent_coin_info]
        )
        if not coin_states:
            # farm coin
            return
        assert coin_states
        parent_coin = coin_states[0].coin
        for node_id in full_nodes:
            node = server.all_connections[node_id]
            cs = await wallet_node.fetch_puzzle_solution(node, height, parent_coin)
            if cs is not None:
                break
        assert cs is not None
        await self.puzzle_solution_received(cs, in_transaction=in_transaction)

    async def puzzle_solution_received(self, coin_spend: CoinSpend, in_transaction: bool) -> None:
        self.log.debug("Puzzle solution received to wallet: %s", self.wallet_info)
        coin_name = coin_spend.coin.name()
        puzzle: Program = Program.from_bytes(bytes(coin_spend.puzzle_reveal))
        delegated_puz_solution: Program = Program.from_bytes(bytes(coin_spend.solution)).rest().rest().first().first()
        # At this point, the puzzle must be a NFT puzzle.
        # This method will be called only when the wallet state manager uncurried this coin as a NFT puzzle.

        uncurried_nft = UncurriedNFT.uncurry(puzzle)
        self.log.info(
            f"found the info for NFT coin {coin_name} {uncurried_nft.inner_puzzle} {uncurried_nft.singleton_struct}"
        )
        singleton_id = uncurried_nft.singleton_launcher_id
        parent_inner_puzhash = uncurried_nft.nft_state_layer.get_tree_hash()
        metadata, p2_puzzle_hash = get_metadata_and_phs(uncurried_nft, puzzle, coin_spend.solution.to_program())
        self.log.debug("Got back puzhash from solution: %s", p2_puzzle_hash)
        self.log.debug("Got back updated metadata: %s", metadata)
        derivation_record: Optional[
            DerivationRecord
        ] = await self.wallet_state_manager.puzzle_store.get_derivation_record_for_puzzle_hash(p2_puzzle_hash)
<<<<<<< HEAD
        self.log.debug("Record for %s is: %s", p2_puzzle_hash, derivation_record)
        if derivation_record is None:
=======

        if derivation_record and not uncurried_nft.supports_did:
            p2_puzzle = puzzle_for_pk(derivation_record.pubkey)
        else:
            # we don't have this puzhash in puzzle store
            # either it's not our coin or it's a NFT with a DID
            p2_puzzle = None
        self.log.debug("Got back updated metadata: %s", metadata)
        if p2_puzzle is None and uncurried_nft.owner_pubkey is None:
>>>>>>> 6fc1b159
            self.log.info("Received a puzzle hash that is not ours, returning")
            # we transferred it to another wallet, remove the coin from our wallet
            await self.remove_coin(coin_spend.coin, in_transaction=in_transaction)
            return
        p2_puzzle = puzzle_for_pk(derivation_record.pubkey)
        if uncurried_nft.supports_did:
            inner_puzzle = nft_puzzles.recurry_nft_puzzle(uncurried_nft, delegated_puz_solution, p2_puzzle)
        else:
            inner_puzzle = p2_puzzle
        child_puzzle: Program = nft_puzzles.create_full_puzzle(
            singleton_id,
            Program.to(metadata),
            bytes32(uncurried_nft.metadata_updater_hash.atom),
            inner_puzzle,
        )
        self.log.debug(
            "Created NFT full puzzle with inner: %s",
            nft_puzzles.create_full_puzzle_with_nft_puzzle(singleton_id, uncurried_nft.inner_puzzle),
        )
        for new_coin in coin_spend.additions():
            self.log.debug(
                "Comparing addition: %s with %s, amount: %s ",
                new_coin.puzzle_hash,
                child_puzzle.get_tree_hash(),
                new_coin.amount,
            )
            if new_coin.puzzle_hash == child_puzzle.get_tree_hash():
                child_coin = new_coin
                break
        else:
            raise ValueError(f"Rebuild NFT doesn't match the actual puzzle hash: {child_puzzle}")
        launcher_coin_states: List[CoinState] = await self.wallet_state_manager.wallet_node.get_coin_state(
            [singleton_id]
        )
        assert (
            launcher_coin_states is not None
            and len(launcher_coin_states) == 1
            and launcher_coin_states[0].spent_height is not None
        )
        mint_height: uint32 = launcher_coin_states[0].spent_height
        self.log.info("Adding a new NFT to wallet: %s", child_coin)

        # all is well, lets add NFT to our local db
        parent_coin = None
        coin_record = await self.wallet_state_manager.coin_store.get_coin_record(coin_name)
        if coin_record is None:
            coin_states: Optional[List[CoinState]] = await self.wallet_state_manager.wallet_node.get_coin_state(
                [coin_name]
            )
            if coin_states is not None:
                parent_coin = coin_states[0].coin
        if coin_record is not None:
            parent_coin = coin_record.coin
        if parent_coin is None:
            raise ValueError("Error finding parent")

        await self.add_coin(
            child_coin,
            child_puzzle,
            LineageProof(parent_coin.parent_coin_info, parent_inner_puzhash, parent_coin.amount),
            mint_height,
            in_transaction=in_transaction,
        )

    async def add_coin(
        self, coin: Coin, puzzle: Program, lineage_proof: LineageProof, mint_height: uint32, in_transaction: bool
    ) -> None:
        my_nft_coins = self.nft_wallet_info.my_nft_coins
        for coin_info in my_nft_coins:
            if coin_info.coin == coin:
                my_nft_coins.remove(coin_info)

        my_nft_coins.append(NFTCoinInfo(coin, lineage_proof, puzzle, mint_height))
        new_nft_wallet_info = NFTWalletInfo(
            my_nft_coins,
            self.nft_wallet_info.did_id,
        )
        await self.save_info(new_nft_wallet_info, in_transaction=in_transaction)
        await self.wallet_state_manager.add_interested_coin_ids([coin.name()], in_transaction=in_transaction)
        self.wallet_state_manager.state_changed("nft_coin_added", self.wallet_info.id)
        return

    async def remove_coin(self, coin: Coin, in_transaction: bool) -> None:
        my_nft_coins = self.nft_wallet_info.my_nft_coins
        for coin_info in my_nft_coins:
            if coin_info.coin == coin:
                my_nft_coins.remove(coin_info)
        new_nft_wallet_info = NFTWalletInfo(
            my_nft_coins,
            self.nft_wallet_info.did_id,
        )
        await self.save_info(new_nft_wallet_info, in_transaction=in_transaction)
        self.wallet_state_manager.state_changed("nft_coin_removed", self.wallet_info.id)
        return

    def puzzle_for_pk(self, pk: G1Element) -> Program:
        inner_puzzle = self.standard_wallet.puzzle_for_pk(bytes(pk))
        provenance_puzzle = Program.to([NFT_STATE_LAYER_MOD_HASH, inner_puzzle])
        return provenance_puzzle

    async def get_did_approval_info(
        self,
        nft_id: bytes32,
    ) -> Tuple[bytes32, SpendBundle]:
        """Get DID spend with announcement created we need to transfer NFT with did with current inner hash of DID

        We also store `did_id` and then iterate to find the did wallet as we'd otherwise have to subscribe to
        any changes to DID wallet and storing wallet_id is not guaranteed to be consistent on wallet crash/reset.
        """
        for _, wallet in self.wallet_state_manager.wallets.items():
            self.log.debug("Checking wallet type %s", wallet.type())
            if wallet.type() == WalletType.DISTRIBUTED_ID:
                self.log.debug("Found a DID wallet, checking did: %r == %r", wallet.get_my_DID(), self.did_id)
                if bytes32.fromhex(wallet.get_my_DID()) == self.did_id:
                    self.log.debug("Creating announcement from DID for nft_id: %s", nft_id)
                    did_bundle = await wallet.create_message_spend(puzzle_announcements=[nft_id])
                    self.log.debug("Sending DID announcement from puzzle: %s", did_bundle.removals())
                    did_inner_hash = wallet.did_info.current_inner.get_tree_hash()
                    break
        else:
            raise ValueError(f"Missing DID Wallet for did_id: {self.did_id}")
        return did_inner_hash, did_bundle

    async def generate_new_nft(
        self,
        metadata: Program,
        target_puzzle_hash: Optional[bytes32] = None,
        royalty_puzzle_hash: Optional[bytes32] = None,
        percentage: uint16 = uint16(0),
        did_id: Optional[bytes] = None,
        fee: uint64 = uint64(0),
    ) -> Optional[SpendBundle]:
        """
        This must be called under the wallet state manager lock
        """
        if self.did_id is not None and did_id is None:
            # For a DID enabled NFT wallet it cannot mint NFT0. Mint NFT1 instead.
            did_id = self.did_id
        amount = uint64(1)
        coins = await self.standard_wallet.select_coins(amount)
        if coins is None:
            return None
        self.log.debug("Attempt to generate a new NFT")
        origin = coins.copy().pop()
        genesis_launcher_puz = nft_puzzles.LAUNCHER_PUZZLE
        # nft_id == singleton_id == launcher_id == launcher_coin.name()
        launcher_coin = Coin(origin.name(), genesis_launcher_puz.get_tree_hash(), uint64(amount))
        self.log.debug("Generating NFT with launcher coin %s and metadata: %s", launcher_coin, metadata)

        p2_inner_puzzle = await self.standard_wallet.get_new_puzzle()
        if not target_puzzle_hash:
            target_puzzle_hash = p2_inner_puzzle.get_tree_hash()
        if did_id is not None:
            self.log.debug("Creating NFT using DID: %s", did_id)
            inner_puzzle = create_ownership_layer_puzzle(
                launcher_coin.name(), did_id, p2_inner_puzzle, percentage, royalty_puzzle_hash=royalty_puzzle_hash
            )
            self.log.debug("Got back ownership inner puzzle: %s", disassemble(inner_puzzle))
        else:
            inner_puzzle = p2_inner_puzzle

        # singleton eve puzzle
        eve_fullpuz = nft_puzzles.create_full_puzzle(
            launcher_coin.name(), metadata, NFT_METADATA_UPDATER.get_tree_hash(), inner_puzzle
        )
        # launcher announcement
        announcement_set: Set[Announcement] = set()
        announcement_message = Program.to([eve_fullpuz.get_tree_hash(), amount, []]).get_tree_hash()
        announcement_set.add(Announcement(launcher_coin.name(), announcement_message))

        self.log.debug(
            "Creating transaction for launcher: %s and other coins: %s (%s)", origin, coins, announcement_set
        )
        # store the launcher transaction in the wallet state
        tx_record: Optional[TransactionRecord] = await self.standard_wallet.generate_signed_transaction(
            uint64(amount),
            genesis_launcher_puz.get_tree_hash(),
            fee,
            origin.name(),
            coins,
            None,
            False,
            announcement_set,
        )

        genesis_launcher_solution = Program.to([eve_fullpuz.get_tree_hash(), amount, []])

        # launcher spend to generate the singleton
        launcher_cs = CoinSpend(launcher_coin, genesis_launcher_puz, genesis_launcher_solution)
        launcher_sb = SpendBundle([launcher_cs], AugSchemeMPL.aggregate([]))

        eve_coin = Coin(launcher_coin.name(), eve_fullpuz.get_tree_hash(), uint64(amount))

        if tx_record is None or tx_record.spend_bundle is None:
            return None

        bundles_to_agg = [tx_record.spend_bundle, launcher_sb]

        record: Optional[DerivationRecord] = None
        # Create inner solution for eve spend
        if did_id is not None:
<<<<<<< HEAD
=======
            record = await self.wallet_state_manager.puzzle_store.get_derivation_record_for_puzzle_hash(
                target_puzzle_hash
            )
            self.log.debug("Got back a pubkey record: %s", record)
            if not record:
                record = await self.wallet_state_manager.get_unused_derivation_record(self.id(), False)
            assert record
>>>>>>> 6fc1b159
            did_inner_hash, did_bundle = await self.get_did_approval_info(launcher_coin.name())
            innersol = create_ownership_layer_transfer_solution(did_id, did_inner_hash, [], target_puzzle_hash)
            bundles_to_agg.append(did_bundle)

            self.log.debug("Created an inner DID NFT solution: %s", disassemble(innersol))
        else:
            condition_list = [make_create_coin_condition(target_puzzle_hash, amount, [target_puzzle_hash])]
            innersol = Program.to([solution_for_conditions(condition_list), 1])
        # full singleton solution for eve spend
        fullsol = Program.to([[launcher_coin.parent_coin_info, launcher_coin.amount], eve_coin.amount, innersol])
        self.log.debug(
            "Going to spend eve fullpuz with a solution: \n\n%s\n=================================\n\n%s",
            disassemble(eve_fullpuz),
            disassemble(fullsol),
        )
        list_of_coinspends = [CoinSpend(eve_coin, eve_fullpuz, fullsol)]
        eve_spend_bundle = SpendBundle(list_of_coinspends, AugSchemeMPL.aggregate([]))
        puzzle_hashes_to_sign = [p2_inner_puzzle.get_tree_hash()]
        if record:
            puzzle_hashes_to_sign.append(record.puzzle_hash)
        eve_spend_bundle = await self.sign(eve_spend_bundle, puzzle_hashes_to_sign)
        bundles_to_agg.append(eve_spend_bundle)
        full_spend = SpendBundle.aggregate(bundles_to_agg)
        nft_record = TransactionRecord(
            confirmed_at_height=uint32(0),
            created_at_time=uint64(int(time.time())),
            to_puzzle_hash=eve_fullpuz.get_tree_hash(),
            amount=uint64(amount),
            fee_amount=fee,
            confirmed=False,
            sent=uint32(0),
            spend_bundle=full_spend,
            additions=full_spend.additions(),
            removals=full_spend.removals(),
            wallet_id=self.wallet_info.id,
            sent_to=[],
            trade_id=None,
            type=uint32(TransactionType.OUTGOING_TX.value),
            name=bytes32(token_bytes()),
            memos=list(compute_memos(full_spend).items()),
        )
        await self.standard_wallet.push_transaction(nft_record)
        return nft_record.spend_bundle

    async def sign(self, spend_bundle: SpendBundle, puzzle_hashes: List[bytes32] = None) -> SpendBundle:
        if puzzle_hashes is None:
            puzzle_hashes = []
        sigs: List[G2Element] = []
        for spend in spend_bundle.coin_spends:
            pks = {}
            if not puzzle_hashes:
                try:
                    uncurried_nft = UncurriedNFT.uncurry(spend.puzzle_reveal.to_program())
                except ValueError:
                    # not an NFT
                    pass
                else:
                    self.log.debug("Found a NFT state layer to sign")
                    puzzle_hashes.append(uncurried_nft.p2_puzzle.get_tree_hash())
            for ph in puzzle_hashes:
                keys = await self.wallet_state_manager.get_keys(ph)
                assert keys
                pks[bytes(keys[0])] = private = keys[1]
                synthetic_secret_key = calculate_synthetic_secret_key(private, DEFAULT_HIDDEN_PUZZLE_HASH)
                synthetic_pk = synthetic_secret_key.get_g1()
                pks[bytes(synthetic_pk)] = synthetic_secret_key
            error, conditions, cost = conditions_dict_for_solution(
                spend.puzzle_reveal.to_program(),
                spend.solution.to_program(),
                self.wallet_state_manager.constants.MAX_BLOCK_COST_CLVM,
            )
            if conditions is not None:
                for pk, msg in pkm_pairs_for_conditions_dict(
                    conditions, spend.coin.name(), self.wallet_state_manager.constants.AGG_SIG_ME_ADDITIONAL_DATA
                ):
                    try:
                        sk = pks.get(pk)
                        if sk:
                            self.log.debug("Found key, signing for pk: %s", pk)
                            sigs.append(AugSchemeMPL.sign(sk, msg))
                        else:
                            self.log.warning("Couldn't find key for: %s", pk)
                    except AssertionError:
                        raise ValueError("This spend bundle cannot be signed by the NFT wallet")

        agg_sig = AugSchemeMPL.aggregate(sigs)
        return SpendBundle.aggregate([spend_bundle, SpendBundle([], agg_sig)])

    async def _make_nft_transaction(
        self,
        nft_coin_info: NFTCoinInfo,
        inner_solution: Program,
        puzzle_hashes_to_sign: List[bytes32],
        fee: uint64 = uint64(0),
        additional_bundles: List[SpendBundle] = [],
    ) -> TransactionRecord:
        # Update NFT status

        coin = nft_coin_info.coin
        amount = coin.amount
        if not additional_bundles:
            additional_bundles = []
        full_puzzle = nft_coin_info.full_puzzle
        lineage_proof = nft_coin_info.lineage_proof
        assert lineage_proof is not None
        full_solution = Program.to(
            [
                [lineage_proof.parent_name, lineage_proof.inner_puzzle_hash, lineage_proof.amount],
                coin.amount,
                inner_solution,
            ]
        )
        list_of_coinspends = [CoinSpend(coin, full_puzzle.to_serialized_program(), full_solution)]
        self.log.debug(
            "Going to run a new NFT transaction: \nPuzzle:\n%s\n=================================\nSolution:\n%s",
            disassemble(full_puzzle),
            disassemble(full_solution),
        )
        spend_bundle = SpendBundle(list_of_coinspends, AugSchemeMPL.aggregate([]))
        spend_bundle = await self.sign(spend_bundle, puzzle_hashes_to_sign)
        full_spend = SpendBundle.aggregate([spend_bundle] + additional_bundles)
        self.log.debug("Memos are: %r", list(compute_memos(full_spend).items()))
        nft_record = TransactionRecord(
            confirmed_at_height=uint32(0),
            created_at_time=uint64(int(time.time())),
            to_puzzle_hash=full_puzzle.get_tree_hash(),
            amount=uint64(amount),
            fee_amount=fee,
            confirmed=False,
            sent=uint32(0),
            spend_bundle=full_spend,
            additions=full_spend.additions(),
            removals=full_spend.removals(),
            wallet_id=self.wallet_info.id,
            sent_to=[],
            trade_id=None,
            type=uint32(TransactionType.OUTGOING_TX.value),
            name=bytes32(token_bytes()),
            memos=list(compute_memos(full_spend).items()),
        )
        return nft_record

    async def update_metadata(
        self, nft_coin_info: NFTCoinInfo, key: str, uri: str, fee: uint64 = uint64(0)
    ) -> Optional[SpendBundle]:
        coin = nft_coin_info.coin

        uncurried_nft = UncurriedNFT.uncurry(nft_coin_info.full_puzzle)

        puzzle_hash = uncurried_nft.inner_puzzle.get_tree_hash()
        condition_list = [
            make_create_coin_condition(puzzle_hash, coin.amount, [puzzle_hash]),
            [int_to_bytes(-24), NFT_METADATA_UPDATER, (key, uri)],
        ]

        self.log.info(
            "Attempting to add urls to NFT coin %s in the metadata: %s", nft_coin_info, uncurried_nft.metadata
        )
        inner_solution = Program.to([solution_for_conditions(condition_list)])
        nft_tx_record = await self._make_nft_transaction(nft_coin_info, inner_solution, [puzzle_hash], fee)
        await self.standard_wallet.push_transaction(nft_tx_record)
        await self.update_coin_status(nft_coin_info.coin.name(), True)
        self.wallet_state_manager.state_changed("nft_coin_updated", self.wallet_info.id)
        return nft_tx_record.spend_bundle

    async def transfer_nft(
        self,
        nft_coin_info: NFTCoinInfo,
        puzzle_hash: bytes32,
        fee: uint64 = uint64(0),
    ) -> Optional[SpendBundle]:
        self.log.info("Attempt to transfer a new NFT")
        coin = nft_coin_info.coin
        self.log.debug("Transferring NFT coin %r to puzhash: %s", nft_coin_info.coin, puzzle_hash)

        amount = coin.amount
        unft = UncurriedNFT.uncurry(nft_coin_info.full_puzzle)
        puzzle_hash_to_sign = unft.p2_puzzle.get_tree_hash()
        if unft.supports_did:
            self.log.debug("Transferring NFT with ownership layer")
            inner_solution = create_ownership_layer_transfer_solution(int_to_bytes(0), int_to_bytes(0), [], puzzle_hash)
        else:
            condition_list = [make_create_coin_condition(puzzle_hash, amount, [puzzle_hash])]
            inner_solution = Program.to([solution_for_conditions(condition_list), amount])
        self.log.debug("Solution for new coin: %r", disassemble(inner_solution))
        nft_tx_record = await self._make_nft_transaction(
            nft_coin_info,
            inner_solution,
            [puzzle_hash_to_sign],
            fee,
        )
        await self.standard_wallet.push_transaction(nft_tx_record)
        await self.update_coin_status(nft_coin_info.coin.name(), True)
        self.wallet_state_manager.state_changed("nft_coin_transferred", self.wallet_info.id)
        return nft_tx_record.spend_bundle

    def get_current_nfts(self) -> List[NFTCoinInfo]:
        return self.nft_wallet_info.my_nft_coins

    async def update_coin_status(
        self, coin_id: bytes32, pending_transaction: bool, in_transaction: bool = False
    ) -> None:
        my_nft_coins = self.nft_wallet_info.my_nft_coins
        target_nft: Optional[NFTCoinInfo] = None
        for coin_info in my_nft_coins:
            if coin_info.coin.name() == coin_id:
                target_nft = coin_info
                my_nft_coins.remove(coin_info)
        if target_nft is None:
            raise ValueError(f"NFT coin {coin_id} doesn't exist.")

        my_nft_coins.append(
            NFTCoinInfo(
                target_nft.coin,
                target_nft.lineage_proof,
                target_nft.full_puzzle,
                target_nft.mint_height,
                pending_transaction,
            )
        )
        new_nft_wallet_info = NFTWalletInfo(
            my_nft_coins,
            self.nft_wallet_info.did_id,
        )
        await self.save_info(new_nft_wallet_info, in_transaction=in_transaction)

    async def save_info(self, nft_info: NFTWalletInfo, in_transaction: bool) -> None:
        self.nft_wallet_info = nft_info
        current_info = self.wallet_info
        data_str = json.dumps(nft_info.to_json_dict())
        wallet_info = WalletInfo(current_info.id, current_info.name, current_info.type, data_str)
        self.wallet_info = wallet_info
        await self.wallet_state_manager.user_store.update_wallet(wallet_info, in_transaction)

    async def convert_puzzle_hash(self, puzhash: bytes32) -> bytes32:
        return puzhash

    def get_nft(self, launcher_id: bytes32) -> Optional[NFTCoinInfo]:
        for coin in self.nft_wallet_info.my_nft_coins:
            matched, curried_args = match_singleton_puzzle(coin.full_puzzle)
            if matched:
                singleton_struct, inner_puzzle = curried_args
                launcher: bytes32 = singleton_struct.as_python()[1]
                if launcher == launcher_id:
                    return coin
        return None

    def get_puzzle_info(self, asset_id: bytes32) -> PuzzleInfo:
        nft_coin: Optional[NFTCoinInfo] = self.get_nft(asset_id)
        if nft_coin is None:
            raise ValueError("An asset ID was specified that this wallet doesn't track")
        puzzle_info: Optional[PuzzleInfo] = match_puzzle(nft_coin.full_puzzle)
        if puzzle_info is None:
            raise ValueError("Internal Error: NFT wallet is tracking a non NFT coin")
        else:
            return puzzle_info

    async def get_coins_to_offer(self, asset_id: bytes32, amount: uint64) -> Set[Coin]:
        nft_coin: Optional[NFTCoinInfo] = self.get_nft(asset_id)
        if nft_coin is None:
            raise ValueError("An asset ID was specified that this wallet doesn't track")
        return set([nft_coin.coin])

    def match_puzzle_info(self, puzzle_driver: PuzzleInfo) -> bool:
        return (
            AssetType(puzzle_driver.type()) == AssetType.SINGLETON
            and self.get_nft(puzzle_driver["launcher_id"]) is not None
            and puzzle_driver.also() is not None
            and AssetType(puzzle_driver.also().type()) == AssetType.METADATA  # type: ignore
            and puzzle_driver.also().also() is None  # type: ignore
        )

    @classmethod
    async def create_from_puzzle_info(
        cls,
        wallet_state_manager: Any,
        wallet: Wallet,
        puzzle_driver: PuzzleInfo,
        name=None,
        in_transaction=False,
    ) -> Any:
        # Off the bat we don't support multiple profile but when we do this will have to change
        for wallet in wallet_state_manager.wallets.values():
            if wallet.type() == WalletType.NFT:
                return wallet

        # TODO: These are not the arguments to this function yet but they will be
        return await cls.create_new_nft_wallet(
            wallet_state_manager,
            wallet,
            None,
            name,
            in_transaction,
        )

    async def create_tandem_xch_tx(
        self, fee: uint64, announcement_to_assert: Optional[Announcement] = None
    ) -> TransactionRecord:
        chia_coins = await self.standard_wallet.select_coins(fee)
        chia_tx = await self.standard_wallet.generate_signed_transaction(
            uint64(0),
            (await self.standard_wallet.get_new_puzzlehash()),
            fee=fee,
            coins=chia_coins,
            coin_announcements_to_consume={announcement_to_assert} if announcement_to_assert is not None else None,
        )
        assert chia_tx.spend_bundle is not None
        return chia_tx

    async def generate_signed_transaction(
        self,
        amounts: List[uint64],
        puzzle_hashes: List[bytes32],
        fee: uint64 = uint64(0),
        coins: Set[Coin] = None,
        memos: Optional[List[List[bytes]]] = None,
        coin_announcements_to_consume: Optional[Set[Announcement]] = None,
        puzzle_announcements_to_consume: Optional[Set[Announcement]] = None,
        ignore_max_send_amount: bool = False,
    ) -> List[TransactionRecord]:
        if memos is None:
            memos = [[] for _ in range(len(puzzle_hashes))]

        if not (len(memos) == len(puzzle_hashes) == len(amounts)):
            raise ValueError("Memos, puzzle_hashes, and amounts must have the same length")

        payments = []
        for amount, puzhash, memo_list in zip(amounts, puzzle_hashes, memos):
            memos_with_hint: List[bytes] = [puzhash]
            memos_with_hint.extend(memo_list)
            payments.append(Payment(puzhash, amount, memos_with_hint))

        payment_sum = sum([p.amount for p in payments])

        unsigned_spend_bundle, chia_tx = await self.generate_unsigned_spendbundle(
            payments,
            fee,
            coins=coins,
            coin_announcements_to_consume=coin_announcements_to_consume,
            puzzle_announcements_to_consume=puzzle_announcements_to_consume,
        )
        spend_bundle = await self.sign(unsigned_spend_bundle)

        tx_list = [
            TransactionRecord(
                confirmed_at_height=uint32(0),
                created_at_time=uint64(int(time.time())),
                to_puzzle_hash=puzzle_hashes[0],
                amount=uint64(payment_sum),
                fee_amount=fee,
                confirmed=False,
                sent=uint32(0),
                spend_bundle=spend_bundle,
                additions=spend_bundle.additions(),
                removals=spend_bundle.removals(),
                wallet_id=self.id(),
                sent_to=[],
                trade_id=None,
                type=uint32(TransactionType.OUTGOING_TX.value),
                name=spend_bundle.name(),
                memos=list(compute_memos(spend_bundle).items()),
            )
        ]

        if chia_tx is not None:
            tx_list.append(
                TransactionRecord(
                    confirmed_at_height=chia_tx.confirmed_at_height,
                    created_at_time=chia_tx.created_at_time,
                    to_puzzle_hash=chia_tx.to_puzzle_hash,
                    amount=chia_tx.amount,
                    fee_amount=chia_tx.fee_amount,
                    confirmed=chia_tx.confirmed,
                    sent=chia_tx.sent,
                    spend_bundle=None,
                    additions=chia_tx.additions,
                    removals=chia_tx.removals,
                    wallet_id=chia_tx.wallet_id,
                    sent_to=chia_tx.sent_to,
                    trade_id=chia_tx.trade_id,
                    type=chia_tx.type,
                    name=chia_tx.name,
                    memos=[],
                )
            )

        return tx_list

    async def generate_unsigned_spendbundle(
        self,
        payments: List[Payment],
        fee: uint64 = uint64(0),
        coins: Set[Coin] = None,
        coin_announcements_to_consume: Optional[Set[Announcement]] = None,
        puzzle_announcements_to_consume: Optional[Set[Announcement]] = None,
    ) -> Tuple[SpendBundle, Optional[TransactionRecord]]:
        if coins is None:
            # Make sure the user is specifying which specific NFT coin to use
            raise ValueError("NFT spends require a selected coin")
        else:
            nft_coins = [c for c in self.nft_wallet_info.my_nft_coins if c.coin in coins]

        if coin_announcements_to_consume is not None:
            coin_announcements_bytes: Optional[Set[bytes32]] = {a.name() for a in coin_announcements_to_consume}
        else:
            coin_announcements_bytes = None

        if puzzle_announcements_to_consume is not None:
            puzzle_announcements_bytes: Optional[Set[bytes32]] = {a.name() for a in puzzle_announcements_to_consume}
        else:
            puzzle_announcements_bytes = None

        primaries: List = []
        for payment in payments:
            primaries.append({"puzzlehash": payment.puzzle_hash, "amount": payment.amount, "memos": payment.memos})

        chia_tx = None
        coin_spends = []
        first = True
        for coin_info in nft_coins:
            if first:
                first = False
                if fee > 0:
                    chia_tx = await self.create_tandem_xch_tx(fee)
                    innersol = self.standard_wallet.make_solution(
                        primaries=primaries,
                        coin_announcements_to_assert=coin_announcements_bytes,
                        puzzle_announcements_to_assert=puzzle_announcements_bytes,
                    )
                else:
                    innersol = self.standard_wallet.make_solution(
                        primaries=primaries,
                        coin_announcements_to_assert=coin_announcements_bytes,
                        puzzle_announcements_to_assert=puzzle_announcements_bytes,
                    )
            else:
                # What announcements do we need?
                innersol = self.standard_wallet.make_solution(
                    primaries=[],
                )

            nft_layer_solution = Program.to([innersol, coin_info.coin.amount])
            assert isinstance(coin_info.lineage_proof, LineageProof)
            singleton_solution = Program.to(
                [coin_info.lineage_proof.to_program(), coin_info.coin.amount, nft_layer_solution]
            )
            coin_spend = CoinSpend(coin_info.coin, coin_info.full_puzzle, singleton_solution)
            coin_spends.append(coin_spend)

        nft_spend_bundle = SpendBundle(coin_spends, G2Element())
        chia_spend_bundle = SpendBundle([], G2Element())
        if chia_tx is not None and chia_tx.spend_bundle is not None:
            chia_spend_bundle = chia_tx.spend_bundle

        unsigned_spend_bundle = SpendBundle.aggregate([nft_spend_bundle, chia_spend_bundle])

        return (unsigned_spend_bundle, chia_tx)<|MERGE_RESOLUTION|>--- conflicted
+++ resolved
@@ -212,20 +212,8 @@
         derivation_record: Optional[
             DerivationRecord
         ] = await self.wallet_state_manager.puzzle_store.get_derivation_record_for_puzzle_hash(p2_puzzle_hash)
-<<<<<<< HEAD
         self.log.debug("Record for %s is: %s", p2_puzzle_hash, derivation_record)
         if derivation_record is None:
-=======
-
-        if derivation_record and not uncurried_nft.supports_did:
-            p2_puzzle = puzzle_for_pk(derivation_record.pubkey)
-        else:
-            # we don't have this puzhash in puzzle store
-            # either it's not our coin or it's a NFT with a DID
-            p2_puzzle = None
-        self.log.debug("Got back updated metadata: %s", metadata)
-        if p2_puzzle is None and uncurried_nft.owner_pubkey is None:
->>>>>>> 6fc1b159
             self.log.info("Received a puzzle hash that is not ours, returning")
             # we transferred it to another wallet, remove the coin from our wallet
             await self.remove_coin(coin_spend.coin, in_transaction=in_transaction)
@@ -427,16 +415,6 @@
         record: Optional[DerivationRecord] = None
         # Create inner solution for eve spend
         if did_id is not None:
-<<<<<<< HEAD
-=======
-            record = await self.wallet_state_manager.puzzle_store.get_derivation_record_for_puzzle_hash(
-                target_puzzle_hash
-            )
-            self.log.debug("Got back a pubkey record: %s", record)
-            if not record:
-                record = await self.wallet_state_manager.get_unused_derivation_record(self.id(), False)
-            assert record
->>>>>>> 6fc1b159
             did_inner_hash, did_bundle = await self.get_did_approval_info(launcher_coin.name())
             innersol = create_ownership_layer_transfer_solution(did_id, did_inner_hash, [], target_puzzle_hash)
             bundles_to_agg.append(did_bundle)
